--- conflicted
+++ resolved
@@ -333,30 +333,7 @@
                     line = r
                     did_something = True
                     continue
-
-<<<<<<< HEAD
-                # Region Mode
-                (mode, r) = _match_one(self.REGION_MODE_STMT, line)
-                if mode:
-                    yield RegionModeStmt.from_gerber(line)
-                    line = r
-                    did_something = True
-                    continue
-
-                # Quadrant Mode
-                (mode, r) = _match_one(self.QUAD_MODE_STMT, line)
-                if mode:
-                    yield QuadrantModeStmt.from_gerber(line)
-=======
-                # coord
-                (coord, r) = _match_one(self.COORD_STMT, line)
-                if coord:
-                    yield CoordStmt.from_dict(coord, self.settings)
->>>>>>> d1598b46
-                    line = r
-                    did_something = True
-                    continue
-
+                
                 # aperture selection
                 (aperture, r) = _match_one(self.APERTURE_STMT, line)
                 if aperture:
