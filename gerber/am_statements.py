--- conflicted
+++ resolved
@@ -20,15 +20,9 @@
 import math
 
 from .primitives import *
-from .primitives import Circle, Line, Outline, Polygon, Rectangle
-from .utils import validate_coordinates, inch, metric
-<<<<<<< HEAD
 from .utils import validate_coordinates, inch, metric, rotate_point
 
 
-=======
-from .primitives import *
->>>>>>> 22e668c7
 
 # TODO: Add support for aperture macro variables
 __all__ = ['AMPrimitive', 'AMCommentPrimitive', 'AMCirclePrimitive',
@@ -80,7 +74,6 @@
     def to_metric(self):
         raise NotImplementedError('Subclass must implement `to-metric`')
 
-<<<<<<< HEAD
     @property
     def _level_polarity(self):
         if self.exposure == 'off':
@@ -88,9 +81,6 @@
         return 'dark'
 
     def to_primitive(self, units):
-=======
-    def to_primitive(self, position, level_polarity, units):
->>>>>>> 22e668c7
         """ Return a Primitive instance based on the specified macro params.
         """
         print('Rendering {}s is not supported yet.'.format(str(self.__class__)))
@@ -218,13 +208,6 @@
     def to_metric(self):
         self.diameter = metric(self.diameter)
         self.position = tuple([metric(x) for x in self.position])
-
-    def to_primitive(self, position, level_polarity, units):
-        # Offset the primitive from macro position
-        position = tuple([a + b for a , b in zip (position, self.position)])
-        # Return a renderable primitive
-        return Circle(position, self.diameter, level_polarity=level_polarity,
-                      units=units)
 
     def to_gerber(self, settings=None):
         data = dict(code=self.code,
@@ -314,17 +297,6 @@
         self.start = tuple([metric(x) for x in self.start])
         self.end = tuple([metric(x) for x in self.end])
 
-<<<<<<< HEAD
-=======
-    def to_primitive(self, position, level_polarity, units):
-        # Offset the primitive from macro position
-        start = tuple([a + b for a , b in zip (position, self.start)])
-        end = tuple([a + b for a , b in zip (position, self.end)])
-        # Return a renderable primitive
-        ap = Rectangle((0, 0), self.width, self.width)
-        return Line(start, end, ap, level_polarity=level_polarity, units=units)
-
->>>>>>> 22e668c7
     def to_gerber(self, settings=None):
         fmtstr = '{code},{exp},{width},{startx},{starty},{endx},{endy},{rotation}*'
         data = dict(code=self.code,
@@ -458,8 +430,7 @@
             points=",\n".join(["%.6g,%.6g" % point for point in self.points]),
             rotation=str(self.rotation)
         )
-        # TODO I removed a closing asterix - not sure if this works for items with multiple statements
-        return "{code},{exposure},{n_points},{start_point},{points},\n{rotation}*".format(**data)
+        return "{code},{exposure},{n_points},{start_point},{points},{rotation}*".format(**data)
 
     def to_primitive(self, units):
         """
@@ -562,14 +533,6 @@
     def to_metric(self):
         self.position = tuple([metric(x) for x in self.position])
         self.diameter = metric(self.diameter)
-
-    def to_primitive(self, position, level_polarity, units):
-        # Offset the primitive from macro position
-        position = tuple([a + b for a , b in zip (position, self.position)])
-        # Return a renderable primitive
-        return Polygon(position, self.vertices, self.diameter/2.,
-                       rotation=self.rotation, level_polarity=level_polarity,
-                       units=units)
 
     def to_gerber(self, settings=None):
         data = dict(
@@ -680,6 +643,7 @@
         self.gap = metric(self.gap)
         self.crosshair_thickness = metric(self.crosshair_thickness)
         self.crosshair_length = metric(self.crosshair_length)
+
 
     def to_gerber(self, settings=None):
         data = dict(
@@ -778,16 +742,10 @@
         data = dict(
             code=self.code,
             position="%.4g,%.4g" % self.position,
-<<<<<<< HEAD
-            outer_diameter = self.outer_diameter,
-            inner_diameter = self.inner_diameter,
-            gap = self.gap,
-            rotation = self.rotation
-=======
             outer_diameter=self.outer_diameter,
             inner_diameter=self.inner_diameter,
             gap=self.gap,
->>>>>>> 22e668c7
+            rotation=self.rotation
         )
         fmt = "{code},{position},{outer_diameter},{inner_diameter},{gap},{rotation}*"
         return fmt.format(**data)
@@ -950,19 +908,12 @@
         self.width = metric(self.width)
         self.height = metric(self.height)
 
-    def to_primitive(self, position, level_polarity, units):
-        # Offset the primitive from macro position
-        position = tuple([a + b for a , b in zip (position, self.center)])
-        # Return a renderable primitive
-        return Rectangle(position, self.width, self.height,
-                         level_polarity=level_polarity, units=units)
-
     def to_gerber(self, settings=None):
         data = dict(
             code=self.code,
-            exposure='1' if self.exposure == 'on' else '0',
-            width=self.width,
-            height=self.height,
+            exposure = '1' if self.exposure == 'on' else '0',
+            width = self.width,
+            height = self.height,
             center="%.4g,%.4g" % self.center,
             rotation=self.rotation
         )
@@ -1046,7 +997,7 @@
     def __init__(self, code, exposure, width, height, lower_left, rotation):
         if code != 22:
             raise ValueError('LowerLeftLinePrimitive code is 22')
-        super(AMLowerLeftLinePrimitive, self).__init__(code, exposure)
+        super (AMLowerLeftLinePrimitive, self).__init__(code, exposure)
         self.width = width
         self.height = height
         validate_coordinates(lower_left)
@@ -1063,32 +1014,12 @@
         self.width = metric(self.width)
         self.height = metric(self.height)
 
-<<<<<<< HEAD
-    def to_primitive(self, units):
-        # TODO I think I have merged this wrong
-        # Offset the primitive from macro position
-        position = tuple([pos + offset for pos, offset in
-                          zip(self.lower_left, (self.width/2, self.height/2))])
-        # Return a renderable primitive
-        return Rectangle(position, self.width, self.height,
-                         level_polarity=self._level_polarity, units=units)
-=======
-    def to_primitive(self, position, level_polarity, units):
-        # Offset the primitive from macro position
-        position = tuple([a + b for a , b in zip (position, self.lower_left)])
-        position = tuple([pos + offset for pos, offset in
-                          zip(position, (self.width/2, self.height/2))])
-        # Return a renderable primitive
-        return Rectangle(position, self.width, self.height,
-                         level_polarity=level_polarity, units=units)
->>>>>>> 22e668c7
-
     def to_gerber(self, settings=None):
         data = dict(
             code=self.code,
-            exposure='1' if self.exposure == 'on' else '0',
-            width=self.width,
-            height=self.height,
+            exposure = '1' if self.exposure == 'on' else '0',
+            width = self.width,
+            height = self.height,
             lower_left="%.4g,%.4g" % self.lower_left,
             rotation=self.rotation
         )
@@ -1097,7 +1028,6 @@
 
 
 class AMUnsupportPrimitive(AMPrimitive):
-
     @classmethod
     def from_gerber(cls, primitive):
         return cls(primitive)
@@ -1113,7 +1043,4 @@
         pass
 
     def to_gerber(self, settings=None):
-        return self.primitive
-
-    def to_primitive(self, units):
-        return None+        return self.primitive