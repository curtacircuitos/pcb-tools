#! /usr/bin/env python
# -*- coding: utf-8 -*-

# Copyright 2014 Hamilton Kibbe <ham@hamiltonkib.be>

# Licensed under the Apache License, Version 2.0 (the "License");
# you may not use this file except in compliance with the License.
# You may obtain a copy of the License at

#     http://www.apache.org/licenses/LICENSE-2.0

# Unless required by applicable law or agreed to in writing, software
# distributed under the License is distributed on an "AS IS" BASIS,
# WITHOUT WARRANTIES OR CONDITIONS OF ANY KIND, either express or implied.

# See the License for the specific language governing permissions and
# limitations under the License.

try:
    import cairo
except ImportError:
    import cairocffi as cairo

<<<<<<< HEAD
import math
from operator import mul, div
=======
import cairocffi as cairo
import os
>>>>>>> 22e668c7
import tempfile
import copy

import cairocffi as cairo

from ..primitives import *
from .render import GerberContext, RenderSettings
from .theme import THEMES

try:
    from cStringIO import StringIO
except(ImportError):
    from io import StringIO


class GerberCairoContext(GerberContext):

    def __init__(self, scale=300):
        super(GerberCairoContext, self).__init__()
        self.scale = (scale, scale)
        self.surface = None
        self.surface_buffer = None
        self.ctx = None
        self.active_layer = None
<<<<<<< HEAD
        self.output_ctx = None
        self.bg = False
        self.mask = None
        self.mask_ctx = None
=======
        self.active_matrix = None
        self.output_ctx = None
        self.has_bg = False
>>>>>>> 22e668c7
        self.origin_in_inch = None
        self.size_in_inch = None
        self._xform_matrix = None
        self._render_count = 0

    @property
    def origin_in_pixels(self):
        return (self.scale_point(self.origin_in_inch)
                if self.origin_in_inch is not None else (0.0, 0.0))

    @property
    def size_in_pixels(self):
        return (self.scale_point(self.size_in_inch)
                if self.size_in_inch is not None else (0.0, 0.0))

    def set_bounds(self, bounds, new_surface=False):
        origin_in_inch = (bounds[0][0], bounds[1][0])
        size_in_inch = (abs(bounds[0][1] - bounds[0][0]),
                        abs(bounds[1][1] - bounds[1][0]))
        size_in_pixels = self.scale_point(size_in_inch)
        self.origin_in_inch = origin_in_inch if self.origin_in_inch is None else self.origin_in_inch
        self.size_in_inch = size_in_inch if self.size_in_inch is None else self.size_in_inch
        if (self.surface is None) or new_surface:
            self.surface_buffer = tempfile.NamedTemporaryFile()
<<<<<<< HEAD
            self.surface = cairo.SVGSurface(
                self.surface_buffer, size_in_pixels[0], size_in_pixels[1])
            self.output_ctx = cairo.Context(self.surface)
            self.output_ctx.set_fill_rule(cairo.FILL_RULE_EVEN_ODD)
=======
            self.surface = cairo.SVGSurface(self.surface_buffer, size_in_pixels[0], size_in_pixels[1])
            self.output_ctx = cairo.Context(self.surface)
>>>>>>> 22e668c7
            self.output_ctx.scale(1, -1)
            self.output_ctx.translate(-(origin_in_inch[0] * self.scale[0]),
                                      (-origin_in_inch[1] * self.scale[0]) - size_in_pixels[1])
        self._xform_matrix = cairo.Matrix(xx=1.0, yy=-1.0,
                                          x0=-self.origin_in_pixels[0],
                                          y0=self.size_in_pixels[1] + self.origin_in_pixels[1])

<<<<<<< HEAD
    def render_layers(self, layers, filename, theme=THEMES['default']):
        """ Render a set of layers
        """
        self.set_bounds(layers[0].bounds, True)
        self._paint_background(True)

=======
    def render_layer(self, layer, filename=None, settings=None, bgsettings=None,
                     verbose=False):
        if settings is None:
            settings = THEMES['default'].get(layer.layer_class, RenderSettings())
        if bgsettings is None:
            bgsettings = THEMES['default'].get('background', RenderSettings())

        if self._render_count == 0:
            if verbose:
                print('[Render]: Rendering Background.')
            self.clear()
            self.set_bounds(layer.bounds)
            self._paint_background(bgsettings)
        if verbose:
            print('[Render]: Rendering {} Layer.'.format(layer.layer_class))
        self._render_count += 1
        self._render_layer(layer, settings)
        if filename is not None:
            self.dump(filename, verbose)

    def render_layers(self, layers, filename, theme=THEMES['default'],
                      verbose=False):
        """ Render a set of layers
        """
        self.clear()
        bgsettings = theme['background']
>>>>>>> 22e668c7
        for layer in layers:
            settings = theme.get(layer.layer_class, RenderSettings())
            self.render_layer(layer, settings=settings, bgsettings=bgsettings,
                              verbose=verbose)
        self.dump(filename, verbose)

    def dump(self, filename, verbose=False):
        """ Save image as `filename`
        """
<<<<<<< HEAD
        if filename and filename.lower().endswith(".svg"):
=======
        is_svg = os.path.splitext(filename.lower())[1] == '.svg'
        if verbose:
            print('[Render]: Writing image to {}'.format(filename))
        if is_svg:
>>>>>>> 22e668c7
            self.surface.finish()
            self.surface_buffer.flush()
            with open(filename, "w") as f:
                self.surface_buffer.seek(0)
                f.write(self.surface_buffer.read())
                f.flush()
        else:
            return self.surface.write_to_png(filename)

    def dump_str(self):
        """ Return a string containing the rendered image.
        """
        fobj = StringIO()
        self.surface.write_to_png(fobj)
        return fobj.getvalue()

    def dump_svg_str(self):
        """ Return a string containg the rendered SVG.
        """
        self.surface.finish()
        self.surface_buffer.flush()
        return self.surface_buffer.read()

    def clear(self):
        self.surface = None
        self.output_ctx = None
        self.has_bg = False
        self.origin_in_inch = None
        self.size_in_inch = None
        self._xform_matrix = None
        self._render_count = 0
        if hasattr(self.surface_buffer, 'close'):
            self.surface_buffer.close()
            self.surface_buffer = None

    def _render_layer(self, layer, settings):
        self.invert = settings.invert
<<<<<<< HEAD

        # Get a new clean layer to render on
        self._new_render_layer()
        if settings.mirror:
            raise Warning('mirrored layers aren\'t supported yet...')
        for prim in layer.primitives:
            self.render(prim)
        # Add layer to image
        self._flatten()
=======
        # Get a new clean layer to render on
        self._new_render_layer(mirror=settings.mirror)
        for prim in layer.primitives:
            self.render(prim)
        # Add layer to image
        self._paint(settings.color, settings.alpha)
>>>>>>> 22e668c7

    def _render_line(self, line, color):
        start = [pos * scale for pos, scale in zip(line.start, self.scale)]
        end = [pos * scale for pos, scale in zip(line.end, self.scale)]
<<<<<<< HEAD
        if not self.invert:
            self.ctx.set_source_rgba(color[0], color[1], color[2], alpha=self.alpha)
            self.ctx.set_operator(cairo.OPERATOR_OVER
                             if line.level_polarity == "dark"
                             else cairo.OPERATOR_CLEAR)
        else:
            self.ctx.set_source_rgba(0.0, 0.0, 0.0, 1.0)
            self.ctx.set_operator(cairo.OPERATOR_CLEAR)
=======
        self.ctx.set_operator(cairo.OPERATOR_SOURCE
                              if line.level_polarity == 'dark' and
                              (not self.invert) else cairo.OPERATOR_CLEAR)
>>>>>>> 22e668c7
        if isinstance(line.aperture, Circle):
            width = line.aperture.diameter
            self.ctx.set_line_width(width * self.scale[0])
            self.ctx.set_line_cap(cairo.LINE_CAP_ROUND)
            self.ctx.move_to(*start)
            self.ctx.line_to(*end)
            self.ctx.stroke()
        elif isinstance(line.aperture, Rectangle):
            points = [self.scale_point(x) for x in line.vertices]
            self.ctx.set_line_width(0)
            self.ctx.move_to(*points[0])
            for point in points[1:]:
                self.ctx.line_to(*point)
            self.ctx.fill()

    def _render_arc(self, arc, color):
        center = self.scale_point(arc.center)
        start = self.scale_point(arc.start)
        end = self.scale_point(arc.end)
        radius = self.scale[0] * arc.radius
        angle1 = arc.start_angle
        angle2 = arc.end_angle
<<<<<<< HEAD
        if angle1 == angle2 and arc.quadrant_mode != 'single-quadrant':
            # Make the angles slightly different otherwise Cario will draw nothing
            angle2 -= 0.000000001
        if isinstance(arc.aperture, Circle):
            width = arc.aperture.diameter if arc.aperture.diameter != 0 else 0.001
        else:
            width = max(arc.aperture.width, arc.aperture.height, 0.001)

        if not self.invert:
            self.ctx.set_source_rgba(color[0], color[1], color[2], alpha=self.alpha)
            self.ctx.set_operator(cairo.OPERATOR_OVER
                             if arc.level_polarity == "dark"\
                             else cairo.OPERATOR_CLEAR)
        else:
            self.ctx.set_source_rgba(0.0, 0.0, 0.0, 1.0)
            self.ctx.set_operator(cairo.OPERATOR_CLEAR)

=======
        width = arc.aperture.diameter if arc.aperture.diameter != 0 else 0.001
        self.ctx.set_operator(cairo.OPERATOR_SOURCE
                              if arc.level_polarity == 'dark' and
                              (not self.invert) else cairo.OPERATOR_CLEAR)
>>>>>>> 22e668c7
        self.ctx.set_line_width(width * self.scale[0])
        self.ctx.set_line_cap(cairo.LINE_CAP_ROUND)
        self.ctx.move_to(*start)  # You actually have to do this...
        if arc.direction == 'counterclockwise':
<<<<<<< HEAD
            self.ctx.arc(center[0], center[1], radius, angle1, angle2)
        else:
            self.ctx.arc_negative(center[0], center[1], radius, angle1, angle2)
        self.ctx.move_to(*end)  # ...lame

    def _render_region(self, region, color):
        if not self.invert:
            self.ctx.set_source_rgba(color[0], color[1], color[2], alpha=self.alpha)
            self.ctx.set_operator(cairo.OPERATOR_OVER
                                  if region.level_polarity == "dark"
                                  else cairo.OPERATOR_CLEAR)
        else:
            self.ctx.set_source_rgba(0.0, 0.0, 0.0, 1.0)
            self.ctx.set_operator(cairo.OPERATOR_CLEAR)

=======
            self.ctx.arc(*center, radius=radius, angle1=angle1, angle2=angle2)
        else:
            self.ctx.arc_negative(*center, radius=radius,
                                  angle1=angle1, angle2=angle2)
        self.ctx.move_to(*end)  # ...lame

    def _render_region(self, region, color):
        self.ctx.set_operator(cairo.OPERATOR_SOURCE
                              if region.level_polarity == 'dark' and
                              (not self.invert) else cairo.OPERATOR_CLEAR)
>>>>>>> 22e668c7
        self.ctx.set_line_width(0)
        self.ctx.set_line_cap(cairo.LINE_CAP_ROUND)
        self.ctx.move_to(*self.scale_point(region.primitives[0].start))
        for prim in region.primitives:
            if isinstance(prim, Line):
                self.ctx.line_to(*self.scale_point(prim.end))
            else:
                center = self.scale_point(prim.center)
                radius = self.scale[0] * prim.radius
                angle1 = prim.start_angle
                angle2 = prim.end_angle
                if prim.direction == 'counterclockwise':
                    self.ctx.arc(*center, radius=radius,
                                 angle1=angle1, angle2=angle2)
                else:
                    self.ctx.arc_negative(*center, radius=radius,
                                          angle1=angle1, angle2=angle2)
<<<<<<< HEAD

=======
>>>>>>> 22e668c7
        self.ctx.fill()

    def _render_circle(self, circle, color):
        center = self.scale_point(circle.position)
<<<<<<< HEAD
        if not self.invert:
            self.ctx.set_source_rgba(color[0], color[1], color[2], alpha=self.alpha)
            self.ctx.set_operator(cairo.OPERATOR_OVER
                                  if circle.level_polarity == "dark"
                                  else cairo.OPERATOR_CLEAR)
        else:
            self.ctx.set_source_rgba(0.0, 0.0, 0.0, 1.0)
            self.ctx.set_operator(cairo.OPERATOR_CLEAR)

        if circle.hole_diameter > 0:
            self.ctx.push_group()

        self.ctx.set_line_width(0)
        self.ctx.arc(center[0], center[1], radius=circle.radius * self.scale[0], angle1=0, angle2=2 * math.pi)
        self.ctx.fill()

        if circle.hole_diameter > 0:
            # Render the center clear

            self.ctx.set_source_rgba(color[0], color[1], color[2], self.alpha)
            self.ctx.set_operator(cairo.OPERATOR_CLEAR)
            self.ctx.arc(center[0], center[1], radius=circle.hole_radius * self.scale[0], angle1=0, angle2=2 * math.pi)
            self.ctx.fill()

            self.ctx.pop_group_to_source()
            self.ctx.paint_with_alpha(1)

    def _render_rectangle(self, rectangle, color):
        lower_left = self.scale_point(rectangle.lower_left)
        width, height = tuple([abs(coord) for coord in self.scale_point((rectangle.width, rectangle.height))])


        if not self.invert:
            self.ctx.set_source_rgba(color[0], color[1], color[2], alpha=self.alpha)
            self.ctx.set_operator(cairo.OPERATOR_OVER
                             if rectangle.level_polarity == "dark"
                             else cairo.OPERATOR_CLEAR)
        else:
            self.ctx.set_source_rgba(0.0, 0.0, 0.0, 1.0)
            self.ctx.set_operator(cairo.OPERATOR_CLEAR)

        if rectangle.rotation != 0:
            self.ctx.save()

            center = map(mul, rectangle.position, self.scale)
            matrix = cairo.Matrix()
            matrix.translate(center[0], center[1])
            # For drawing, we already handles the translation
            lower_left[0] = lower_left[0] - center[0]
            lower_left[1] = lower_left[1] - center[1]
            matrix.rotate(rectangle.rotation)
            self.ctx.transform(matrix)

        if rectangle.hole_diameter > 0:
            self.ctx.push_group()

        self.ctx.set_line_width(0)
        self.ctx.rectangle(lower_left[0], lower_left[1], width, height)
        self.ctx.fill()

        if rectangle.hole_diameter > 0:
            # Render the center clear
            self.ctx.set_source_rgba(color[0], color[1], color[2], self.alpha)
            self.ctx.set_operator(cairo.OPERATOR_CLEAR)
            center = map(mul, rectangle.position, self.scale)
            self.ctx.arc(center[0], center[1], radius=rectangle.hole_radius * self.scale[0], angle1=0, angle2=2 * math.pi)
            self.ctx.fill()

            self.ctx.pop_group_to_source()
            self.ctx.paint_with_alpha(1)

        if rectangle.rotation != 0:
            self.ctx.restore()

=======
        self.ctx.set_operator(cairo.OPERATOR_SOURCE
                              if circle.level_polarity == 'dark' and
                              (not self.invert) else cairo.OPERATOR_CLEAR)
        self.ctx.set_line_width(0)
        self.ctx.arc(*center, radius=(circle.radius * self.scale[0]), angle1=0,
                     angle2=(2 * math.pi))
        self.ctx.fill()

    def _render_rectangle(self, rectangle, color):
        lower_left = self.scale_point(rectangle.lower_left)
        width, height = tuple([abs(coord) for coord in
                               self.scale_point((rectangle.width,
                                                 rectangle.height))])
        self.ctx.set_operator(cairo.OPERATOR_SOURCE
                              if rectangle.level_polarity == 'dark' and
                              (not self.invert) else cairo.OPERATOR_CLEAR)
        self.ctx.set_line_width(0)
        self.ctx.rectangle(*lower_left, width=width, height=height)
        self.ctx.fill()
>>>>>>> 22e668c7

    def _render_obround(self, obround, color):

        if not self.invert:
            self.ctx.set_source_rgba(color[0], color[1], color[2], alpha=self.alpha)
            self.ctx.set_operator(cairo.OPERATOR_OVER if obround.level_polarity == "dark" else cairo.OPERATOR_CLEAR)
        else:
            self.ctx.set_source_rgba(0.0, 0.0, 0.0, 1.0)
            self.ctx.set_operator(cairo.OPERATOR_CLEAR)

        if obround.hole_diameter > 0:
            self.ctx.push_group()

        self._render_circle(obround.subshapes['circle1'], color)
        self._render_circle(obround.subshapes['circle2'], color)
        self._render_rectangle(obround.subshapes['rectangle'], color)

<<<<<<< HEAD
        if obround.hole_diameter > 0:
            # Render the center clear
            self.ctx.set_source_rgba(color[0], color[1], color[2], self.alpha)
            self.ctx.set_operator(cairo.OPERATOR_CLEAR)
            center = map(mul, obround.position, self.scale)
            self.ctx.arc(center[0], center[1], radius=obround.hole_radius * self.scale[0], angle1=0, angle2=2 * math.pi)
            self.ctx.fill()

            self.ctx.pop_group_to_source()
            self.ctx.paint_with_alpha(1)

    def _render_polygon(self, polygon, color):

        # TODO Ths does not handle rotation of a polygon
        if not self.invert:
            self.ctx.set_source_rgba(color[0], color[1], color[2], alpha=self.alpha)
            self.ctx.set_operator(cairo.OPERATOR_OVER if polygon.level_polarity == "dark" else cairo.OPERATOR_CLEAR)
        else:
            self.ctx.set_source_rgba(0.0, 0.0, 0.0, 1.0)
            self.ctx.set_operator(cairo.OPERATOR_CLEAR)

        if polygon.hole_radius > 0:
            self.ctx.push_group()

        vertices = polygon.vertices

        self.ctx.set_line_width(0)
        self.ctx.set_line_cap(cairo.LINE_CAP_ROUND)

        # Start from before the end so it is easy to iterate and make sure it is closed
        self.ctx.move_to(*map(mul, vertices[-1], self.scale))
        for v in vertices:
            self.ctx.line_to(*map(mul, v, self.scale))

        self.ctx.fill()

        if polygon.hole_radius > 0:
            # Render the center clear
            center = tuple(map(mul, polygon.position, self.scale))
            self.ctx.set_source_rgba(color[0], color[1], color[2], self.alpha)
            self.ctx.set_operator(cairo.OPERATOR_CLEAR)
            self.ctx.set_line_width(0)
            self.ctx.arc(center[0], center[1], polygon.hole_radius * self.scale[0], 0, 2 * math.pi)
            self.ctx.fill()

            self.ctx.pop_group_to_source()
            self.ctx.paint_with_alpha(1)

=======
>>>>>>> 22e668c7
    def _render_drill(self, circle, color=None):
        color = color if color is not None else self.drill_color
        self._render_circle(circle, color)

    def _render_slot(self, slot, color):
        start = map(mul, slot.start, self.scale)
        end = map(mul, slot.end, self.scale)

        width = slot.diameter

        if not self.invert:
            self.ctx.set_source_rgba(color[0], color[1], color[2], alpha=self.alpha)
            self.ctx.set_operator(cairo.OPERATOR_OVER if slot.level_polarity == "dark" else cairo.OPERATOR_CLEAR)
        else:
            self.ctx.set_source_rgba(0.0, 0.0, 0.0, 1.0)
            self.ctx.set_operator(cairo.OPERATOR_CLEAR)

        self.ctx.set_line_width(width * self.scale[0])
        self.ctx.set_line_cap(cairo.LINE_CAP_ROUND)
        self.ctx.move_to(*start)
        self.ctx.line_to(*end)
        self.ctx.stroke()

    def _render_amgroup(self, amgroup, color):
        self.ctx.push_group()
        for primitive in amgroup.primitives:
            self.render(primitive)
        self.ctx.pop_group_to_source()
        self.ctx.paint_with_alpha(1)

    def _render_test_record(self, primitive, color):
<<<<<<< HEAD
        position = [pos + origin for pos, origin in zip(primitive.position, self.origin_in_inch)]
        self.ctx.set_operator(cairo.OPERATOR_OVER)
=======
        position = [pos + origin for pos, origin in
                    zip(primitive.position, self.origin_in_inch)]
>>>>>>> 22e668c7
        self.ctx.select_font_face(
            'monospace', cairo.FONT_SLANT_NORMAL, cairo.FONT_WEIGHT_BOLD)
        self.ctx.set_font_size(13)
        self._render_circle(Circle(position, 0.015), color)
<<<<<<< HEAD
        self.ctx.set_source_rgba(*color, alpha=self.alpha)
        self.ctx.set_operator(
            cairo.OPERATOR_OVER if primitive.level_polarity == 'dark' else cairo.OPERATOR_CLEAR)
        self.ctx.move_to(*[self.scale[0] * (coord + 0.015)
                           for coord in position])
=======
        self.ctx.set_operator(cairo.OPERATOR_SOURCE
                              if primitive.level_polarity == 'dark' and
                              (not self.invert) else cairo.OPERATOR_CLEAR)
        self.ctx.move_to(*[self.scale[0] * (coord + 0.015) for coord in position])
>>>>>>> 22e668c7
        self.ctx.scale(1, -1)
        self.ctx.show_text(primitive.net_name)
        self.ctx.scale(1, -1)

<<<<<<< HEAD
    def _new_render_layer(self, color=None):
        size_in_pixels = self.scale_point(self.size_in_inch)
        layer = cairo.SVGSurface(None, size_in_pixels[0], size_in_pixels[1])
        ctx = cairo.Context(layer)
        ctx.set_fill_rule(cairo.FILL_RULE_EVEN_ODD)
        ctx.scale(1, -1)
        ctx.translate(-(self.origin_in_inch[0] * self.scale[0]),
                           (-self.origin_in_inch[1] * self.scale[0])
                           - size_in_pixels[1])
        if self.invert:
            ctx.set_operator(cairo.OPERATOR_OVER)
            ctx.set_source_rgba(*self.color, alpha=self.alpha)
            ctx.paint()
        self.ctx = ctx
        self.active_layer = layer

    def _flatten(self):
        self.output_ctx.set_operator(cairo.OPERATOR_OVER)
        ptn = cairo.SurfacePattern(self.active_layer)
        ptn.set_matrix(self._xform_matrix)
        self.output_ctx.set_source(ptn)
        self.output_ctx.paint()
        self.ctx = None
        self.active_layer = None

    def _paint_background(self, force=False):
        if (not self.bg) or force:
            self.bg = True
            self.output_ctx.set_operator(cairo.OPERATOR_OVER)
            self.output_ctx.set_source_rgba(self.background_color[0], self.background_color[1], self.background_color[2], alpha=1.0)
=======
    def _new_render_layer(self, color=None, mirror=False):
        size_in_pixels = self.scale_point(self.size_in_inch)
        matrix = copy.copy(self._xform_matrix)
        layer = cairo.SVGSurface(None, size_in_pixels[0], size_in_pixels[1])
        ctx = cairo.Context(layer)
        ctx.scale(1, -1)
        ctx.translate(-(self.origin_in_inch[0] * self.scale[0]),
                      (-self.origin_in_inch[1] * self.scale[0]) - size_in_pixels[1])
        if self.invert:
            ctx.set_operator(cairo.OPERATOR_OVER)
            ctx.paint()
        if mirror:
            matrix.xx = -1.0
            matrix.x0 = self.origin_in_pixels[0] + self.size_in_pixels[0]
        self.ctx = ctx
        self.active_layer = layer
        self.active_matrix = matrix

    def _paint(self, color=None, alpha=None):
        color = color if color is not None else self.color
        alpha = alpha if alpha is not None else self.alpha
        ptn = cairo.SurfacePattern(self.active_layer)
        ptn.set_matrix(self.active_matrix)
        self.output_ctx.set_source_rgba(*color, alpha=alpha)
        self.output_ctx.mask(ptn)
        self.ctx = None
        self.active_layer = None
        self.active_matrix = None

    def _paint_background(self, settings=None):
        color = settings.color if settings is not None else self.background_color
        alpha = settings.alpha if settings is not None else 1.0
        if not self.has_bg:
            self.has_bg = True
            self.output_ctx.set_source_rgba(*color, alpha=alpha)
>>>>>>> 22e668c7
            self.output_ctx.paint()

    def scale_point(self, point):
        return tuple([coord * scale for coord, scale in zip(point, self.scale)])
<|MERGE_RESOLUTION|>--- conflicted
+++ resolved
@@ -1,626 +1,446 @@
-#! /usr/bin/env python
-# -*- coding: utf-8 -*-
-
-# Copyright 2014 Hamilton Kibbe <ham@hamiltonkib.be>
-
-# Licensed under the Apache License, Version 2.0 (the "License");
-# you may not use this file except in compliance with the License.
-# You may obtain a copy of the License at
-
-#     http://www.apache.org/licenses/LICENSE-2.0
-
-# Unless required by applicable law or agreed to in writing, software
-# distributed under the License is distributed on an "AS IS" BASIS,
-# WITHOUT WARRANTIES OR CONDITIONS OF ANY KIND, either express or implied.
-
-# See the License for the specific language governing permissions and
-# limitations under the License.
-
-try:
-    import cairo
-except ImportError:
-    import cairocffi as cairo
-
-<<<<<<< HEAD
-import math
-from operator import mul, div
-=======
-import cairocffi as cairo
-import os
->>>>>>> 22e668c7
-import tempfile
-import copy
-
-import cairocffi as cairo
-
-from ..primitives import *
-from .render import GerberContext, RenderSettings
-from .theme import THEMES
-
-try:
-    from cStringIO import StringIO
-except(ImportError):
-    from io import StringIO
-
-
-class GerberCairoContext(GerberContext):
-
-    def __init__(self, scale=300):
-        super(GerberCairoContext, self).__init__()
-        self.scale = (scale, scale)
-        self.surface = None
-        self.surface_buffer = None
-        self.ctx = None
-        self.active_layer = None
-<<<<<<< HEAD
-        self.output_ctx = None
-        self.bg = False
-        self.mask = None
-        self.mask_ctx = None
-=======
-        self.active_matrix = None
-        self.output_ctx = None
-        self.has_bg = False
->>>>>>> 22e668c7
-        self.origin_in_inch = None
-        self.size_in_inch = None
-        self._xform_matrix = None
-        self._render_count = 0
-
-    @property
-    def origin_in_pixels(self):
-        return (self.scale_point(self.origin_in_inch)
-                if self.origin_in_inch is not None else (0.0, 0.0))
-
-    @property
-    def size_in_pixels(self):
-        return (self.scale_point(self.size_in_inch)
-                if self.size_in_inch is not None else (0.0, 0.0))
-
-    def set_bounds(self, bounds, new_surface=False):
-        origin_in_inch = (bounds[0][0], bounds[1][0])
-        size_in_inch = (abs(bounds[0][1] - bounds[0][0]),
-                        abs(bounds[1][1] - bounds[1][0]))
-        size_in_pixels = self.scale_point(size_in_inch)
-        self.origin_in_inch = origin_in_inch if self.origin_in_inch is None else self.origin_in_inch
-        self.size_in_inch = size_in_inch if self.size_in_inch is None else self.size_in_inch
-        if (self.surface is None) or new_surface:
-            self.surface_buffer = tempfile.NamedTemporaryFile()
-<<<<<<< HEAD
-            self.surface = cairo.SVGSurface(
-                self.surface_buffer, size_in_pixels[0], size_in_pixels[1])
-            self.output_ctx = cairo.Context(self.surface)
-            self.output_ctx.set_fill_rule(cairo.FILL_RULE_EVEN_ODD)
-=======
-            self.surface = cairo.SVGSurface(self.surface_buffer, size_in_pixels[0], size_in_pixels[1])
-            self.output_ctx = cairo.Context(self.surface)
->>>>>>> 22e668c7
-            self.output_ctx.scale(1, -1)
-            self.output_ctx.translate(-(origin_in_inch[0] * self.scale[0]),
-                                      (-origin_in_inch[1] * self.scale[0]) - size_in_pixels[1])
-        self._xform_matrix = cairo.Matrix(xx=1.0, yy=-1.0,
-                                          x0=-self.origin_in_pixels[0],
-                                          y0=self.size_in_pixels[1] + self.origin_in_pixels[1])
-
-<<<<<<< HEAD
-    def render_layers(self, layers, filename, theme=THEMES['default']):
-        """ Render a set of layers
-        """
-        self.set_bounds(layers[0].bounds, True)
-        self._paint_background(True)
-
-=======
-    def render_layer(self, layer, filename=None, settings=None, bgsettings=None,
-                     verbose=False):
-        if settings is None:
-            settings = THEMES['default'].get(layer.layer_class, RenderSettings())
-        if bgsettings is None:
-            bgsettings = THEMES['default'].get('background', RenderSettings())
-
-        if self._render_count == 0:
-            if verbose:
-                print('[Render]: Rendering Background.')
-            self.clear()
-            self.set_bounds(layer.bounds)
-            self._paint_background(bgsettings)
-        if verbose:
-            print('[Render]: Rendering {} Layer.'.format(layer.layer_class))
-        self._render_count += 1
-        self._render_layer(layer, settings)
-        if filename is not None:
-            self.dump(filename, verbose)
-
-    def render_layers(self, layers, filename, theme=THEMES['default'],
-                      verbose=False):
-        """ Render a set of layers
-        """
-        self.clear()
-        bgsettings = theme['background']
->>>>>>> 22e668c7
-        for layer in layers:
-            settings = theme.get(layer.layer_class, RenderSettings())
-            self.render_layer(layer, settings=settings, bgsettings=bgsettings,
-                              verbose=verbose)
-        self.dump(filename, verbose)
-
-    def dump(self, filename, verbose=False):
-        """ Save image as `filename`
-        """
-<<<<<<< HEAD
-        if filename and filename.lower().endswith(".svg"):
-=======
-        is_svg = os.path.splitext(filename.lower())[1] == '.svg'
-        if verbose:
-            print('[Render]: Writing image to {}'.format(filename))
-        if is_svg:
->>>>>>> 22e668c7
-            self.surface.finish()
-            self.surface_buffer.flush()
-            with open(filename, "w") as f:
-                self.surface_buffer.seek(0)
-                f.write(self.surface_buffer.read())
-                f.flush()
-        else:
-            return self.surface.write_to_png(filename)
-
-    def dump_str(self):
-        """ Return a string containing the rendered image.
-        """
-        fobj = StringIO()
-        self.surface.write_to_png(fobj)
-        return fobj.getvalue()
-
-    def dump_svg_str(self):
-        """ Return a string containg the rendered SVG.
-        """
-        self.surface.finish()
-        self.surface_buffer.flush()
-        return self.surface_buffer.read()
-
-    def clear(self):
-        self.surface = None
-        self.output_ctx = None
-        self.has_bg = False
-        self.origin_in_inch = None
-        self.size_in_inch = None
-        self._xform_matrix = None
-        self._render_count = 0
-        if hasattr(self.surface_buffer, 'close'):
-            self.surface_buffer.close()
-            self.surface_buffer = None
-
-    def _render_layer(self, layer, settings):
-        self.invert = settings.invert
-<<<<<<< HEAD
-
-        # Get a new clean layer to render on
-        self._new_render_layer()
-        if settings.mirror:
-            raise Warning('mirrored layers aren\'t supported yet...')
-        for prim in layer.primitives:
-            self.render(prim)
-        # Add layer to image
-        self._flatten()
-=======
-        # Get a new clean layer to render on
-        self._new_render_layer(mirror=settings.mirror)
-        for prim in layer.primitives:
-            self.render(prim)
-        # Add layer to image
-        self._paint(settings.color, settings.alpha)
->>>>>>> 22e668c7
-
-    def _render_line(self, line, color):
-        start = [pos * scale for pos, scale in zip(line.start, self.scale)]
-        end = [pos * scale for pos, scale in zip(line.end, self.scale)]
-<<<<<<< HEAD
-        if not self.invert:
-            self.ctx.set_source_rgba(color[0], color[1], color[2], alpha=self.alpha)
-            self.ctx.set_operator(cairo.OPERATOR_OVER
-                             if line.level_polarity == "dark"
-                             else cairo.OPERATOR_CLEAR)
-        else:
-            self.ctx.set_source_rgba(0.0, 0.0, 0.0, 1.0)
-            self.ctx.set_operator(cairo.OPERATOR_CLEAR)
-=======
-        self.ctx.set_operator(cairo.OPERATOR_SOURCE
-                              if line.level_polarity == 'dark' and
-                              (not self.invert) else cairo.OPERATOR_CLEAR)
->>>>>>> 22e668c7
-        if isinstance(line.aperture, Circle):
-            width = line.aperture.diameter
-            self.ctx.set_line_width(width * self.scale[0])
-            self.ctx.set_line_cap(cairo.LINE_CAP_ROUND)
-            self.ctx.move_to(*start)
-            self.ctx.line_to(*end)
-            self.ctx.stroke()
-        elif isinstance(line.aperture, Rectangle):
-            points = [self.scale_point(x) for x in line.vertices]
-            self.ctx.set_line_width(0)
-            self.ctx.move_to(*points[0])
-            for point in points[1:]:
-                self.ctx.line_to(*point)
-            self.ctx.fill()
-
-    def _render_arc(self, arc, color):
-        center = self.scale_point(arc.center)
-        start = self.scale_point(arc.start)
-        end = self.scale_point(arc.end)
-        radius = self.scale[0] * arc.radius
-        angle1 = arc.start_angle
-        angle2 = arc.end_angle
-<<<<<<< HEAD
-        if angle1 == angle2 and arc.quadrant_mode != 'single-quadrant':
-            # Make the angles slightly different otherwise Cario will draw nothing
-            angle2 -= 0.000000001
-        if isinstance(arc.aperture, Circle):
-            width = arc.aperture.diameter if arc.aperture.diameter != 0 else 0.001
-        else:
-            width = max(arc.aperture.width, arc.aperture.height, 0.001)
-
-        if not self.invert:
-            self.ctx.set_source_rgba(color[0], color[1], color[2], alpha=self.alpha)
-            self.ctx.set_operator(cairo.OPERATOR_OVER
-                             if arc.level_polarity == "dark"\
-                             else cairo.OPERATOR_CLEAR)
-        else:
-            self.ctx.set_source_rgba(0.0, 0.0, 0.0, 1.0)
-            self.ctx.set_operator(cairo.OPERATOR_CLEAR)
-
-=======
-        width = arc.aperture.diameter if arc.aperture.diameter != 0 else 0.001
-        self.ctx.set_operator(cairo.OPERATOR_SOURCE
-                              if arc.level_polarity == 'dark' and
-                              (not self.invert) else cairo.OPERATOR_CLEAR)
->>>>>>> 22e668c7
-        self.ctx.set_line_width(width * self.scale[0])
-        self.ctx.set_line_cap(cairo.LINE_CAP_ROUND)
-        self.ctx.move_to(*start)  # You actually have to do this...
-        if arc.direction == 'counterclockwise':
-<<<<<<< HEAD
-            self.ctx.arc(center[0], center[1], radius, angle1, angle2)
-        else:
-            self.ctx.arc_negative(center[0], center[1], radius, angle1, angle2)
-        self.ctx.move_to(*end)  # ...lame
-
-    def _render_region(self, region, color):
-        if not self.invert:
-            self.ctx.set_source_rgba(color[0], color[1], color[2], alpha=self.alpha)
-            self.ctx.set_operator(cairo.OPERATOR_OVER
-                                  if region.level_polarity == "dark"
-                                  else cairo.OPERATOR_CLEAR)
-        else:
-            self.ctx.set_source_rgba(0.0, 0.0, 0.0, 1.0)
-            self.ctx.set_operator(cairo.OPERATOR_CLEAR)
-
-=======
-            self.ctx.arc(*center, radius=radius, angle1=angle1, angle2=angle2)
-        else:
-            self.ctx.arc_negative(*center, radius=radius,
-                                  angle1=angle1, angle2=angle2)
-        self.ctx.move_to(*end)  # ...lame
-
-    def _render_region(self, region, color):
-        self.ctx.set_operator(cairo.OPERATOR_SOURCE
-                              if region.level_polarity == 'dark' and
-                              (not self.invert) else cairo.OPERATOR_CLEAR)
->>>>>>> 22e668c7
-        self.ctx.set_line_width(0)
-        self.ctx.set_line_cap(cairo.LINE_CAP_ROUND)
-        self.ctx.move_to(*self.scale_point(region.primitives[0].start))
-        for prim in region.primitives:
-            if isinstance(prim, Line):
-                self.ctx.line_to(*self.scale_point(prim.end))
-            else:
-                center = self.scale_point(prim.center)
-                radius = self.scale[0] * prim.radius
-                angle1 = prim.start_angle
-                angle2 = prim.end_angle
-                if prim.direction == 'counterclockwise':
-                    self.ctx.arc(*center, radius=radius,
-                                 angle1=angle1, angle2=angle2)
-                else:
-                    self.ctx.arc_negative(*center, radius=radius,
-                                          angle1=angle1, angle2=angle2)
-<<<<<<< HEAD
-
-=======
->>>>>>> 22e668c7
-        self.ctx.fill()
-
-    def _render_circle(self, circle, color):
-        center = self.scale_point(circle.position)
-<<<<<<< HEAD
-        if not self.invert:
-            self.ctx.set_source_rgba(color[0], color[1], color[2], alpha=self.alpha)
-            self.ctx.set_operator(cairo.OPERATOR_OVER
-                                  if circle.level_polarity == "dark"
-                                  else cairo.OPERATOR_CLEAR)
-        else:
-            self.ctx.set_source_rgba(0.0, 0.0, 0.0, 1.0)
-            self.ctx.set_operator(cairo.OPERATOR_CLEAR)
-
-        if circle.hole_diameter > 0:
-            self.ctx.push_group()
-
-        self.ctx.set_line_width(0)
-        self.ctx.arc(center[0], center[1], radius=circle.radius * self.scale[0], angle1=0, angle2=2 * math.pi)
-        self.ctx.fill()
-
-        if circle.hole_diameter > 0:
-            # Render the center clear
-
-            self.ctx.set_source_rgba(color[0], color[1], color[2], self.alpha)
-            self.ctx.set_operator(cairo.OPERATOR_CLEAR)
-            self.ctx.arc(center[0], center[1], radius=circle.hole_radius * self.scale[0], angle1=0, angle2=2 * math.pi)
-            self.ctx.fill()
-
-            self.ctx.pop_group_to_source()
-            self.ctx.paint_with_alpha(1)
-
-    def _render_rectangle(self, rectangle, color):
-        lower_left = self.scale_point(rectangle.lower_left)
-        width, height = tuple([abs(coord) for coord in self.scale_point((rectangle.width, rectangle.height))])
-
-
-        if not self.invert:
-            self.ctx.set_source_rgba(color[0], color[1], color[2], alpha=self.alpha)
-            self.ctx.set_operator(cairo.OPERATOR_OVER
-                             if rectangle.level_polarity == "dark"
-                             else cairo.OPERATOR_CLEAR)
-        else:
-            self.ctx.set_source_rgba(0.0, 0.0, 0.0, 1.0)
-            self.ctx.set_operator(cairo.OPERATOR_CLEAR)
-
-        if rectangle.rotation != 0:
-            self.ctx.save()
-
-            center = map(mul, rectangle.position, self.scale)
-            matrix = cairo.Matrix()
-            matrix.translate(center[0], center[1])
-            # For drawing, we already handles the translation
-            lower_left[0] = lower_left[0] - center[0]
-            lower_left[1] = lower_left[1] - center[1]
-            matrix.rotate(rectangle.rotation)
-            self.ctx.transform(matrix)
-
-        if rectangle.hole_diameter > 0:
-            self.ctx.push_group()
-
-        self.ctx.set_line_width(0)
-        self.ctx.rectangle(lower_left[0], lower_left[1], width, height)
-        self.ctx.fill()
-
-        if rectangle.hole_diameter > 0:
-            # Render the center clear
-            self.ctx.set_source_rgba(color[0], color[1], color[2], self.alpha)
-            self.ctx.set_operator(cairo.OPERATOR_CLEAR)
-            center = map(mul, rectangle.position, self.scale)
-            self.ctx.arc(center[0], center[1], radius=rectangle.hole_radius * self.scale[0], angle1=0, angle2=2 * math.pi)
-            self.ctx.fill()
-
-            self.ctx.pop_group_to_source()
-            self.ctx.paint_with_alpha(1)
-
-        if rectangle.rotation != 0:
-            self.ctx.restore()
-
-=======
-        self.ctx.set_operator(cairo.OPERATOR_SOURCE
-                              if circle.level_polarity == 'dark' and
-                              (not self.invert) else cairo.OPERATOR_CLEAR)
-        self.ctx.set_line_width(0)
-        self.ctx.arc(*center, radius=(circle.radius * self.scale[0]), angle1=0,
-                     angle2=(2 * math.pi))
-        self.ctx.fill()
-
-    def _render_rectangle(self, rectangle, color):
-        lower_left = self.scale_point(rectangle.lower_left)
-        width, height = tuple([abs(coord) for coord in
-                               self.scale_point((rectangle.width,
-                                                 rectangle.height))])
-        self.ctx.set_operator(cairo.OPERATOR_SOURCE
-                              if rectangle.level_polarity == 'dark' and
-                              (not self.invert) else cairo.OPERATOR_CLEAR)
-        self.ctx.set_line_width(0)
-        self.ctx.rectangle(*lower_left, width=width, height=height)
-        self.ctx.fill()
->>>>>>> 22e668c7
-
-    def _render_obround(self, obround, color):
-
-        if not self.invert:
-            self.ctx.set_source_rgba(color[0], color[1], color[2], alpha=self.alpha)
-            self.ctx.set_operator(cairo.OPERATOR_OVER if obround.level_polarity == "dark" else cairo.OPERATOR_CLEAR)
-        else:
-            self.ctx.set_source_rgba(0.0, 0.0, 0.0, 1.0)
-            self.ctx.set_operator(cairo.OPERATOR_CLEAR)
-
-        if obround.hole_diameter > 0:
-            self.ctx.push_group()
-
-        self._render_circle(obround.subshapes['circle1'], color)
-        self._render_circle(obround.subshapes['circle2'], color)
-        self._render_rectangle(obround.subshapes['rectangle'], color)
-
-<<<<<<< HEAD
-        if obround.hole_diameter > 0:
-            # Render the center clear
-            self.ctx.set_source_rgba(color[0], color[1], color[2], self.alpha)
-            self.ctx.set_operator(cairo.OPERATOR_CLEAR)
-            center = map(mul, obround.position, self.scale)
-            self.ctx.arc(center[0], center[1], radius=obround.hole_radius * self.scale[0], angle1=0, angle2=2 * math.pi)
-            self.ctx.fill()
-
-            self.ctx.pop_group_to_source()
-            self.ctx.paint_with_alpha(1)
-
-    def _render_polygon(self, polygon, color):
-
-        # TODO Ths does not handle rotation of a polygon
-        if not self.invert:
-            self.ctx.set_source_rgba(color[0], color[1], color[2], alpha=self.alpha)
-            self.ctx.set_operator(cairo.OPERATOR_OVER if polygon.level_polarity == "dark" else cairo.OPERATOR_CLEAR)
-        else:
-            self.ctx.set_source_rgba(0.0, 0.0, 0.0, 1.0)
-            self.ctx.set_operator(cairo.OPERATOR_CLEAR)
-
-        if polygon.hole_radius > 0:
-            self.ctx.push_group()
-
-        vertices = polygon.vertices
-
-        self.ctx.set_line_width(0)
-        self.ctx.set_line_cap(cairo.LINE_CAP_ROUND)
-
-        # Start from before the end so it is easy to iterate and make sure it is closed
-        self.ctx.move_to(*map(mul, vertices[-1], self.scale))
-        for v in vertices:
-            self.ctx.line_to(*map(mul, v, self.scale))
-
-        self.ctx.fill()
-
-        if polygon.hole_radius > 0:
-            # Render the center clear
-            center = tuple(map(mul, polygon.position, self.scale))
-            self.ctx.set_source_rgba(color[0], color[1], color[2], self.alpha)
-            self.ctx.set_operator(cairo.OPERATOR_CLEAR)
-            self.ctx.set_line_width(0)
-            self.ctx.arc(center[0], center[1], polygon.hole_radius * self.scale[0], 0, 2 * math.pi)
-            self.ctx.fill()
-
-            self.ctx.pop_group_to_source()
-            self.ctx.paint_with_alpha(1)
-
-=======
->>>>>>> 22e668c7
-    def _render_drill(self, circle, color=None):
-        color = color if color is not None else self.drill_color
-        self._render_circle(circle, color)
-
-    def _render_slot(self, slot, color):
-        start = map(mul, slot.start, self.scale)
-        end = map(mul, slot.end, self.scale)
-
-        width = slot.diameter
-
-        if not self.invert:
-            self.ctx.set_source_rgba(color[0], color[1], color[2], alpha=self.alpha)
-            self.ctx.set_operator(cairo.OPERATOR_OVER if slot.level_polarity == "dark" else cairo.OPERATOR_CLEAR)
-        else:
-            self.ctx.set_source_rgba(0.0, 0.0, 0.0, 1.0)
-            self.ctx.set_operator(cairo.OPERATOR_CLEAR)
-
-        self.ctx.set_line_width(width * self.scale[0])
-        self.ctx.set_line_cap(cairo.LINE_CAP_ROUND)
-        self.ctx.move_to(*start)
-        self.ctx.line_to(*end)
-        self.ctx.stroke()
-
-    def _render_amgroup(self, amgroup, color):
-        self.ctx.push_group()
-        for primitive in amgroup.primitives:
-            self.render(primitive)
-        self.ctx.pop_group_to_source()
-        self.ctx.paint_with_alpha(1)
-
-    def _render_test_record(self, primitive, color):
-<<<<<<< HEAD
-        position = [pos + origin for pos, origin in zip(primitive.position, self.origin_in_inch)]
-        self.ctx.set_operator(cairo.OPERATOR_OVER)
-=======
-        position = [pos + origin for pos, origin in
-                    zip(primitive.position, self.origin_in_inch)]
->>>>>>> 22e668c7
-        self.ctx.select_font_face(
-            'monospace', cairo.FONT_SLANT_NORMAL, cairo.FONT_WEIGHT_BOLD)
-        self.ctx.set_font_size(13)
-        self._render_circle(Circle(position, 0.015), color)
-<<<<<<< HEAD
-        self.ctx.set_source_rgba(*color, alpha=self.alpha)
-        self.ctx.set_operator(
-            cairo.OPERATOR_OVER if primitive.level_polarity == 'dark' else cairo.OPERATOR_CLEAR)
-        self.ctx.move_to(*[self.scale[0] * (coord + 0.015)
-                           for coord in position])
-=======
-        self.ctx.set_operator(cairo.OPERATOR_SOURCE
-                              if primitive.level_polarity == 'dark' and
-                              (not self.invert) else cairo.OPERATOR_CLEAR)
-        self.ctx.move_to(*[self.scale[0] * (coord + 0.015) for coord in position])
->>>>>>> 22e668c7
-        self.ctx.scale(1, -1)
-        self.ctx.show_text(primitive.net_name)
-        self.ctx.scale(1, -1)
-
-<<<<<<< HEAD
-    def _new_render_layer(self, color=None):
-        size_in_pixels = self.scale_point(self.size_in_inch)
-        layer = cairo.SVGSurface(None, size_in_pixels[0], size_in_pixels[1])
-        ctx = cairo.Context(layer)
-        ctx.set_fill_rule(cairo.FILL_RULE_EVEN_ODD)
-        ctx.scale(1, -1)
-        ctx.translate(-(self.origin_in_inch[0] * self.scale[0]),
-                           (-self.origin_in_inch[1] * self.scale[0])
-                           - size_in_pixels[1])
-        if self.invert:
-            ctx.set_operator(cairo.OPERATOR_OVER)
-            ctx.set_source_rgba(*self.color, alpha=self.alpha)
-            ctx.paint()
-        self.ctx = ctx
-        self.active_layer = layer
-
-    def _flatten(self):
-        self.output_ctx.set_operator(cairo.OPERATOR_OVER)
-        ptn = cairo.SurfacePattern(self.active_layer)
-        ptn.set_matrix(self._xform_matrix)
-        self.output_ctx.set_source(ptn)
-        self.output_ctx.paint()
-        self.ctx = None
-        self.active_layer = None
-
-    def _paint_background(self, force=False):
-        if (not self.bg) or force:
-            self.bg = True
-            self.output_ctx.set_operator(cairo.OPERATOR_OVER)
-            self.output_ctx.set_source_rgba(self.background_color[0], self.background_color[1], self.background_color[2], alpha=1.0)
-=======
-    def _new_render_layer(self, color=None, mirror=False):
-        size_in_pixels = self.scale_point(self.size_in_inch)
-        matrix = copy.copy(self._xform_matrix)
-        layer = cairo.SVGSurface(None, size_in_pixels[0], size_in_pixels[1])
-        ctx = cairo.Context(layer)
-        ctx.scale(1, -1)
-        ctx.translate(-(self.origin_in_inch[0] * self.scale[0]),
-                      (-self.origin_in_inch[1] * self.scale[0]) - size_in_pixels[1])
-        if self.invert:
-            ctx.set_operator(cairo.OPERATOR_OVER)
-            ctx.paint()
-        if mirror:
-            matrix.xx = -1.0
-            matrix.x0 = self.origin_in_pixels[0] + self.size_in_pixels[0]
-        self.ctx = ctx
-        self.active_layer = layer
-        self.active_matrix = matrix
-
-    def _paint(self, color=None, alpha=None):
-        color = color if color is not None else self.color
-        alpha = alpha if alpha is not None else self.alpha
-        ptn = cairo.SurfacePattern(self.active_layer)
-        ptn.set_matrix(self.active_matrix)
-        self.output_ctx.set_source_rgba(*color, alpha=alpha)
-        self.output_ctx.mask(ptn)
-        self.ctx = None
-        self.active_layer = None
-        self.active_matrix = None
-
-    def _paint_background(self, settings=None):
-        color = settings.color if settings is not None else self.background_color
-        alpha = settings.alpha if settings is not None else 1.0
-        if not self.has_bg:
-            self.has_bg = True
-            self.output_ctx.set_source_rgba(*color, alpha=alpha)
->>>>>>> 22e668c7
-            self.output_ctx.paint()
-
-    def scale_point(self, point):
-        return tuple([coord * scale for coord, scale in zip(point, self.scale)])
+#! /usr/bin/env python
+# -*- coding: utf-8 -*-
+
+# Copyright 2014 Hamilton Kibbe <ham@hamiltonkib.be>
+
+# Licensed under the Apache License, Version 2.0 (the "License");
+# you may not use this file except in compliance with the License.
+# You may obtain a copy of the License at
+
+#     http://www.apache.org/licenses/LICENSE-2.0
+
+# Unless required by applicable law or agreed to in writing, software
+# distributed under the License is distributed on an "AS IS" BASIS,
+# WITHOUT WARRANTIES OR CONDITIONS OF ANY KIND, either express or implied.
+
+# See the License for the specific language governing permissions and
+# limitations under the License.
+
+try:
+    import cairo
+except ImportError:
+    import cairocffi as cairo
+
+import math
+from operator import mul, div
+import tempfile
+import copy
+import os
+
+from .render import GerberContext, RenderSettings
+from .theme import THEMES
+from ..primitives import *
+
+try:
+    from cStringIO import StringIO
+except (ImportError):
+    from io import StringIO
+
+
+class GerberCairoContext(GerberContext):
+
+    def __init__(self, scale=300):
+        super(GerberCairoContext, self).__init__()
+        self.scale = (scale, scale)
+        self.surface = None
+        self.surface_buffer = None
+        self.ctx = None
+        self.active_layer = None
+        self.active_matrix = None
+        self.output_ctx = None
+        self.has_bg = False
+        self.origin_in_inch = None
+        self.size_in_inch = None
+        self._xform_matrix = None
+        self._render_count = 0
+
+    @property
+    def origin_in_pixels(self):
+        return (self.scale_point(self.origin_in_inch)
+                if self.origin_in_inch is not None else (0.0, 0.0))
+
+    @property
+    def size_in_pixels(self):
+        return (self.scale_point(self.size_in_inch)
+                if self.size_in_inch is not None else (0.0, 0.0))
+
+    def set_bounds(self, bounds, new_surface=False):
+        origin_in_inch = (bounds[0][0], bounds[1][0])
+        size_in_inch = (abs(bounds[0][1] - bounds[0][0]),
+                        abs(bounds[1][1] - bounds[1][0]))
+        size_in_pixels = self.scale_point(size_in_inch)
+        self.origin_in_inch = origin_in_inch if self.origin_in_inch is None else self.origin_in_inch
+        self.size_in_inch = size_in_inch if self.size_in_inch is None else self.size_in_inch
+        if (self.surface is None) or new_surface:
+            self.surface_buffer = tempfile.NamedTemporaryFile()
+            self.surface = cairo.SVGSurface(self.surface_buffer, size_in_pixels[0], size_in_pixels[1])
+            self.output_ctx = cairo.Context(self.surface)
+            self.output_ctx.scale(1, -1)
+            self.output_ctx.translate(-(origin_in_inch[0] * self.scale[0]),
+                                      (-origin_in_inch[1] * self.scale[0]) - size_in_pixels[1])
+        self._xform_matrix = cairo.Matrix(xx=1.0, yy=-1.0,
+                                          x0=-self.origin_in_pixels[0],
+                                          y0=self.size_in_pixels[1] + self.origin_in_pixels[1])
+
+    def render_layer(self, layer, filename=None, settings=None, bgsettings=None,
+                     verbose=False):
+        if settings is None:
+            settings = THEMES['default'].get(layer.layer_class, RenderSettings())
+        if bgsettings is None:
+            bgsettings = THEMES['default'].get('background', RenderSettings())
+
+        if self._render_count == 0:
+            if verbose:
+                print('[Render]: Rendering Background.')
+            self.clear()
+            self.set_bounds(layer.bounds)
+            self._paint_background(bgsettings)
+        if verbose:
+            print('[Render]: Rendering {} Layer.'.format(layer.layer_class))
+        self._render_count += 1
+        self._render_layer(layer, settings)
+        if filename is not None:
+            self.dump(filename, verbose)
+
+    def render_layers(self, layers, filename, theme=THEMES['default'],
+                      verbose=False):
+        """ Render a set of layers
+        """
+        self.clear()
+        bgsettings = theme['background']
+        for layer in layers:
+            settings = theme.get(layer.layer_class, RenderSettings())
+            self.render_layer(layer, settings=settings, bgsettings=bgsettings,
+                              verbose=verbose)
+        self.dump(filename, verbose)
+
+    def dump(self, filename=None, verbose=False):
+        """ Save image as `filename`
+        """
+        try:
+            is_svg = os.path.splitext(filename.lower())[1] == '.svg'
+        except:
+            is_svg = False
+        if verbose:
+            print('[Render]: Writing image to {}'.format(filename))
+        if is_svg:
+            self.surface.finish()
+            self.surface_buffer.flush()
+            with open(filename, "w") as f:
+                self.surface_buffer.seek(0)
+                f.write(self.surface_buffer.read())
+                f.flush()
+        else:
+            print("Wriitng To Png: filename: {}".format(filename))
+            return self.surface.write_to_png(filename)
+
+    def dump_str(self):
+        """ Return a string containing the rendered image.
+        """
+        fobj = StringIO()
+        self.surface.write_to_png(fobj)
+        return fobj.getvalue()
+
+    def dump_svg_str(self):
+        """ Return a string containg the rendered SVG.
+        """
+        self.surface.finish()
+        self.surface_buffer.flush()
+        return self.surface_buffer.read()
+
+    def clear(self):
+        self.surface = None
+        self.output_ctx = None
+        self.has_bg = False
+        self.origin_in_inch = None
+        self.size_in_inch = None
+        self._xform_matrix = None
+        self._render_count = 0
+        if hasattr(self.surface_buffer, 'close'):
+            self.surface_buffer.close()
+            self.surface_buffer = None
+
+    def _render_layer(self, layer, settings):
+        self.invert = settings.invert
+        # Get a new clean layer to render on
+        self._new_render_layer(mirror=settings.mirror)
+        for prim in layer.primitives:
+            self.render(prim)
+        # Add layer to image
+        self._flatten(settings.color, settings.alpha)
+
+    def _render_line(self, line, color):
+        start = [pos * scale for pos, scale in zip(line.start, self.scale)]
+        end = [pos * scale for pos, scale in zip(line.end, self.scale)]
+        self.ctx.set_operator(cairo.OPERATOR_SOURCE
+                              if line.level_polarity == 'dark' and
+                              (not self.invert) else cairo.OPERATOR_CLEAR)
+        if isinstance(line.aperture, Circle):
+            width = line.aperture.diameter
+            self.ctx.set_line_width(width * self.scale[0])
+            self.ctx.set_line_cap(cairo.LINE_CAP_ROUND)
+            self.ctx.move_to(*start)
+            self.ctx.line_to(*end)
+            self.ctx.stroke()
+        elif isinstance(line.aperture, Rectangle):
+            points = [self.scale_point(x) for x in line.vertices]
+            self.ctx.set_line_width(0)
+            self.ctx.move_to(*points[0])
+            for point in points[1:]:
+                self.ctx.line_to(*point)
+            self.ctx.fill()
+
+    def _render_arc(self, arc, color):
+        center = self.scale_point(arc.center)
+        start = self.scale_point(arc.start)
+        end = self.scale_point(arc.end)
+        radius = self.scale[0] * arc.radius
+        angle1 = arc.start_angle
+        angle2 = arc.end_angle
+        if angle1 == angle2 and arc.quadrant_mode != 'single-quadrant':
+            # Make the angles slightly different otherwise Cario will draw nothing
+            angle2 -= 0.000000001
+        if isinstance(arc.aperture, Circle):
+            width = arc.aperture.diameter if arc.aperture.diameter != 0 else 0.001
+        else:
+            width = max(arc.aperture.width, arc.aperture.height, 0.001)
+
+        self.ctx.set_operator(cairo.OPERATOR_SOURCE
+                              if arc.level_polarity == 'dark' and
+                                 (not self.invert) else cairo.OPERATOR_CLEAR)
+        self.ctx.set_line_width(width * self.scale[0])
+        self.ctx.set_line_cap(cairo.LINE_CAP_ROUND)
+        self.ctx.move_to(*start)  # You actually have to do this...
+        if arc.direction == 'counterclockwise':
+            self.ctx.arc(*center, radius=radius, angle1=angle1, angle2=angle2)
+        else:
+            self.ctx.arc_negative(*center, radius=radius,
+                                  angle1=angle1, angle2=angle2)
+        self.ctx.move_to(*end)  # ...lame
+
+    def _render_region(self, region, color):
+        self.ctx.set_operator(cairo.OPERATOR_SOURCE
+                              if region.level_polarity == 'dark' and
+                              (not self.invert) else cairo.OPERATOR_CLEAR)
+        self.ctx.set_line_width(0)
+        self.ctx.set_line_cap(cairo.LINE_CAP_ROUND)
+        self.ctx.move_to(*self.scale_point(region.primitives[0].start))
+        for prim in region.primitives:
+            if isinstance(prim, Line):
+                self.ctx.line_to(*self.scale_point(prim.end))
+            else:
+                center = self.scale_point(prim.center)
+                radius = self.scale[0] * prim.radius
+                angle1 = prim.start_angle
+                angle2 = prim.end_angle
+                if prim.direction == 'counterclockwise':
+                    self.ctx.arc(*center, radius=radius,
+                                 angle1=angle1, angle2=angle2)
+                else:
+                    self.ctx.arc_negative(*center, radius=radius,
+                                          angle1=angle1, angle2=angle2)
+        self.ctx.fill()
+
+    def _render_circle(self, circle, color):
+        center = self.scale_point(circle.position)
+        self.ctx.set_operator(cairo.OPERATOR_SOURCE
+                              if circle.level_polarity == 'dark' and
+                                 (not self.invert) else cairo.OPERATOR_CLEAR)
+        self.ctx.set_line_width(0)
+        self.ctx.arc(*center, radius=(circle.radius * self.scale[0]), angle1=0,
+                     angle2=(2 * math.pi))
+        self.ctx.fill()
+
+        if circle.hole_diameter > 0:
+            # Render the center clear
+
+            self.ctx.set_source_rgba(color[0], color[1], color[2], self.alpha)
+            self.ctx.set_operator(cairo.OPERATOR_CLEAR)
+            self.ctx.arc(center[0], center[1],
+                         radius=circle.hole_radius * self.scale[0], angle1=0,
+                         angle2=2 * math.pi)
+            self.ctx.fill()
+
+
+    def _render_rectangle(self, rectangle, color):
+        lower_left = self.scale_point(rectangle.lower_left)
+        width, height = tuple([abs(coord) for coord in
+                               self.scale_point((rectangle.width,
+                                                 rectangle.height))])
+        self.ctx.set_operator(cairo.OPERATOR_SOURCE
+                              if rectangle.level_polarity == 'dark' and
+                              (not self.invert) else cairo.OPERATOR_CLEAR)
+
+        if rectangle.rotation != 0:
+            self.ctx.save()
+
+            center = map(mul, rectangle.position, self.scale)
+            matrix = cairo.Matrix()
+            matrix.translate(center[0], center[1])
+            # For drawing, we already handles the translation
+            lower_left[0] = lower_left[0] - center[0]
+            lower_left[1] = lower_left[1] - center[1]
+            matrix.rotate(rectangle.rotation)
+            self.ctx.transform(matrix)
+
+        if rectangle.hole_diameter > 0:
+            self.ctx.push_group()
+
+        self.ctx.set_line_width(0)
+        self.ctx.rectangle(*lower_left, width=width, height=height)
+        self.ctx.fill()
+
+        if rectangle.hole_diameter > 0:
+            # Render the center clear
+            self.ctx.set_source_rgba(color[0], color[1], color[2], self.alpha)
+            self.ctx.set_operator(cairo.OPERATOR_CLEAR
+                                  if rectangle.level_polarity == 'dark'
+                                     and (not self.invert)
+                                  else cairo.OPERATOR_SOURCE)
+            center = map(mul, rectangle.position, self.scale)
+            self.ctx.arc(center[0], center[1],
+                         radius=rectangle.hole_radius * self.scale[0], angle1=0,
+                         angle2=2 * math.pi)
+            self.ctx.fill()
+
+        if rectangle.rotation != 0:
+            self.ctx.restore()
+
+    def _render_obround(self, obround, color):
+        if obround.hole_diameter > 0:
+            self.ctx.push_group()
+
+        self._render_circle(obround.subshapes['circle1'], color)
+        self._render_circle(obround.subshapes['circle2'], color)
+        self._render_rectangle(obround.subshapes['rectangle'], color)
+
+        if obround.hole_diameter > 0:
+            # Render the center clear
+            self.ctx.set_source_rgba(color[0], color[1], color[2], self.alpha)
+            self.ctx.set_operator(cairo.OPERATOR_CLEAR)
+            center = map(mul, obround.position, self.scale)
+            self.ctx.arc(center[0], center[1],
+                         radius=obround.hole_radius * self.scale[0], angle1=0,
+                         angle2=2 * math.pi)
+            self.ctx.fill()
+
+            self.ctx.pop_group_to_source()
+            self.ctx.paint_with_alpha(1)
+
+
+    def _render_polygon(self, polygon, color):
+
+        # TODO Ths does not handle rotation of a polygon
+        self.ctx.set_operator(cairo.OPERATOR_SOURCE
+                              if polygon.level_polarity == 'dark' and
+                                 (not self.invert) else cairo.OPERATOR_CLEAR)
+        if polygon.hole_radius > 0:
+            self.ctx.push_group()
+
+        vertices = polygon.vertices
+
+        self.ctx.set_line_width(0)
+        self.ctx.set_line_cap(cairo.LINE_CAP_ROUND)
+
+        # Start from before the end so it is easy to iterate and make sure it is closed
+        self.ctx.move_to(*map(mul, vertices[-1], self.scale))
+        for v in vertices:
+            self.ctx.line_to(*map(mul, v, self.scale))
+
+        self.ctx.fill()
+
+        if polygon.hole_radius > 0:
+            # Render the center clear
+            center = tuple(map(mul, polygon.position, self.scale))
+            self.ctx.set_source_rgba(color[0], color[1], color[2], self.alpha)
+            self.ctx.set_operator(cairo.OPERATOR_CLEAR
+                                  if polygon.level_polarity == 'dark'
+                                     and (not self.invert)
+                                  else cairo.OPERATOR_SOURCE)
+            self.ctx.set_line_width(0)
+            self.ctx.arc(center[0],
+                         center[1],
+                         polygon.hole_radius * self.scale[0], 0, 2 * math.pi)
+            self.ctx.fill()
+
+    def _render_drill(self, circle, color=None):
+        color = color if color is not None else self.drill_color
+        self._render_circle(circle, color)
+
+    def _render_slot(self, slot, color):
+        start = map(mul, slot.start, self.scale)
+        end = map(mul, slot.end, self.scale)
+
+        width = slot.diameter
+
+        self.ctx.set_operator(cairo.OPERATOR_SOURCE
+                              if slot.level_polarity == 'dark' and
+                                 (not self.invert) else cairo.OPERATOR_CLEAR)
+
+        self.ctx.set_line_width(width * self.scale[0])
+        self.ctx.set_line_cap(cairo.LINE_CAP_ROUND)
+        self.ctx.move_to(*start)
+        self.ctx.line_to(*end)
+        self.ctx.stroke()
+
+    def _render_amgroup(self, amgroup, color):
+        self.ctx.push_group()
+        for primitive in amgroup.primitives:
+            self.render(primitive)
+        self.ctx.pop_group_to_source()
+        self.ctx.paint_with_alpha(1)
+
+    def _render_test_record(self, primitive, color):
+        position = [pos + origin for pos, origin in
+                    zip(primitive.position, self.origin_in_inch)]
+        self.ctx.select_font_face(
+            'monospace', cairo.FONT_SLANT_NORMAL, cairo.FONT_WEIGHT_BOLD)
+        self.ctx.set_font_size(13)
+        self._render_circle(Circle(position, 0.015), color)
+        self.ctx.set_operator(cairo.OPERATOR_SOURCE
+                              if primitive.level_polarity == 'dark' and
+                              (not self.invert) else cairo.OPERATOR_CLEAR)
+        self.ctx.move_to(*[self.scale[0] * (coord + 0.015) for coord in position])
+        self.ctx.scale(1, -1)
+        self.ctx.show_text(primitive.net_name)
+        self.ctx.scale(1, -1)
+
+    def _new_render_layer(self, color=None, mirror=False):
+        size_in_pixels = self.scale_point(self.size_in_inch)
+        matrix = copy.copy(self._xform_matrix)
+        layer = cairo.SVGSurface(None, size_in_pixels[0], size_in_pixels[1])
+        ctx = cairo.Context(layer)
+        ctx.scale(1, -1)
+        ctx.translate(-(self.origin_in_inch[0] * self.scale[0]),
+                      (-self.origin_in_inch[1] * self.scale[0]) - size_in_pixels[1])
+        if self.invert:
+            ctx.set_operator(cairo.OPERATOR_OVER)
+            ctx.paint()
+        if mirror:
+            matrix.xx = -1.0
+            matrix.x0 = self.origin_in_pixels[0] + self.size_in_pixels[0]
+        self.ctx = ctx
+        self.active_layer = layer
+        self.active_matrix = matrix
+
+    def _flatten(self, color=None, alpha=None):
+        color = color if color is not None else self.color
+        alpha = alpha if alpha is not None else self.alpha
+        ptn = cairo.SurfacePattern(self.active_layer)
+        ptn.set_matrix(self.active_matrix)
+        self.output_ctx.set_source_rgba(*color, alpha=alpha)
+        self.output_ctx.mask(ptn)
+        self.ctx = None
+        self.active_layer = None
+        self.active_matrix = None
+
+    def _paint_background(self, settings=None):
+        color = settings.color if settings is not None else self.background_color
+        alpha = settings.alpha if settings is not None else 1.0
+        if not self.has_bg:
+            self.has_bg = True
+            self.output_ctx.set_source_rgba(*color, alpha=alpha)
+            self.output_ctx.paint()
+
+    def scale_point(self, point):
+        return tuple([coord * scale for coord, scale in zip(point, self.scale)])