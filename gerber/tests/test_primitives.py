--- conflicted
+++ resolved
@@ -10,7 +10,6 @@
 
 def test_primitive_smoketest():
     p = Primitive()
-<<<<<<< HEAD
     try:
         p.bounding_box
         assert_false(True, 'should have thrown the exception')
@@ -18,9 +17,6 @@
         pass
     #assert_raises(NotImplementedError, p.bounding_box)
 
-=======
-    #assert_raises(NotImplementedError, p.bounding_box)
->>>>>>> 22e668c7
     p.to_metric()
     p.to_inch()
     #try:
@@ -188,13 +184,8 @@
              ((1, 0), (-1, 0), (0, 0), 'counterclockwise', math.radians(180)), ]
 
     for start, end, center, direction, sweep in cases:
-<<<<<<< HEAD
         c = Circle((0,0), 1)
         a = Arc(start, end, center, direction, c, 'single-quadrant')
-=======
-        c = Circle((0, 0), 1)
-        a = Arc(start, end, center, direction, c)
->>>>>>> 22e668c7
         assert_equal(a.sweep_angle, sweep)
 
 
@@ -207,24 +198,15 @@
              # TODO: ADD MORE TEST CASES HERE
              ]
     for start, end, center, direction, bounds in cases:
-<<<<<<< HEAD
         c = Circle((0,0), 1)
         a = Arc(start, end, center, direction, c, 'single-quadrant')
-=======
-        c = Circle((0, 0), 1)
-        a = Arc(start, end, center, direction, c)
->>>>>>> 22e668c7
         assert_equal(a.bounding_box, bounds)
 
 
 def test_arc_conversion():
     c = Circle((0, 0), 25.4, units='metric')
     a = Arc((2.54, 25.4), (254.0, 2540.0), (25400.0, 254000.0),
-<<<<<<< HEAD
             'clockwise', c, 'single-quadrant', units='metric')
-=======
-            'clockwise', c, units='metric')
->>>>>>> 22e668c7
 
     # No effect
     a.to_metric()
@@ -248,11 +230,7 @@
 
     c = Circle((0, 0), 1.0, units='inch')
     a = Arc((0.1, 1.0), (10.0, 100.0), (1000.0, 10000.0),
-<<<<<<< HEAD
             'clockwise', c, 'single-quadrant', units='inch')
-=======
-            'clockwise', c, units='inch')
->>>>>>> 22e668c7
     a.to_metric()
     assert_equal(a.start, (2.54, 25.4))
     assert_equal(a.end, (254.0, 2540.0))
@@ -280,7 +258,6 @@
     assert_equal(c.radius, 1)
 
 
-<<<<<<< HEAD
 def test_circle_hole_radius():
     """ Test Circle primitive hole radius calculation
     """
@@ -288,8 +265,6 @@
     assert_equal(c.hole_radius, 1)
 
 
-=======
->>>>>>> 22e668c7
 def test_circle_bounds():
     """ Test Circle bounding box calculation
     """
@@ -303,7 +278,6 @@
     c = Circle((2.54, 25.4), 254.0, units='metric')
 
     c.to_metric()  # shouldn't do antyhing
-<<<<<<< HEAD
     assert_equal(c.position, (2.54, 25.4))
     assert_equal(c.diameter, 254.)
     assert_equal(c.hole_diameter, None)
@@ -323,8 +297,6 @@
     c = Circle((2.54, 25.4), 254.0, 127.0, units='metric')
 
     c.to_metric()   #shouldn't do antyhing
-=======
->>>>>>> 22e668c7
     assert_equal(c.position, (2.54, 25.4))
     assert_equal(c.diameter, 254.)
     assert_equal(c.hole_diameter, 127.)
@@ -343,7 +315,6 @@
     # Circle initially inch, no hole
     c = Circle((0.1, 1.0), 10.0, units='inch')
     # No effect
-<<<<<<< HEAD
     c.to_inch()
     assert_equal(c.position, (0.1, 1.))
     assert_equal(c.diameter, 10.)
@@ -362,8 +333,6 @@
 
     c = Circle((0.1, 1.0), 10.0, 5.0, units='inch')
     #No effect
-=======
->>>>>>> 22e668c7
     c.to_inch()
     assert_equal(c.position, (0.1, 1.))
     assert_equal(c.diameter, 10.)
@@ -379,8 +348,6 @@
     assert_equal(c.position, (2.54, 25.4))
     assert_equal(c.diameter, 254.)
     assert_equal(c.hole_diameter, 127.)
-
-
 
 
 def test_circle_offset():
@@ -471,7 +438,6 @@
         assert_equal(r.width, width)
         assert_equal(r.height, height)
 
-<<<<<<< HEAD
 def test_rectangle_hole_radius():
     """ Test rectangle hole diameter calculation
     """
@@ -482,8 +448,6 @@
     assert_equal(0.5, r.hole_radius)
 
 
-=======
->>>>>>> 22e668c7
 
 def test_rectangle_bounds():
     """ Test rectangle bounding box calculation
@@ -506,7 +470,6 @@
 
     r.to_metric()
     assert_equal(r.position, (2.54, 25.4))
-<<<<<<< HEAD
     assert_equal(r.width, 254.0)
     assert_equal(r.height, 2540.0)
 
@@ -525,8 +488,6 @@
 
     r.to_metric()
     assert_equal(r.position, (2.54,25.4))
-=======
->>>>>>> 22e668c7
     assert_equal(r.width, 254.0)
     assert_equal(r.height, 2540.0)
     assert_equal(r.hole_diameter, 127.0)
@@ -557,7 +518,6 @@
 
     r.to_metric()
     assert_equal(r.position, (2.54, 25.4))
-<<<<<<< HEAD
     assert_equal(r.width, 254.0)
     assert_equal(r.height, 2540.0)
 
@@ -571,8 +531,6 @@
 
     r.to_metric()
     assert_equal(r.position, (2.54,25.4))
-=======
->>>>>>> 22e668c7
     assert_equal(r.width, 254.0)
     assert_equal(r.height, 2540.0)
     assert_equal(r.hole_diameter, 127.0)
@@ -582,7 +540,6 @@
     assert_equal(r.width, 254.0)
     assert_equal(r.height, 2540.0)
     assert_equal(r.hole_diameter, 127.0)
-
 
 
 def test_rectangle_offset():
@@ -919,54 +876,32 @@
 def test_polygon_ctor():
     """ Test polygon creation
     """
-<<<<<<< HEAD
     test_cases = (((0, 0), 3, 5, 0),
                   ((0, 0), 5, 6, 0),
                   ((1, 1), 7, 7, 45))
     for pos, sides, radius, hole_diameter in test_cases:
         p = Polygon(pos, sides, radius, hole_diameter)
-=======
-    test_cases = (((0, 0), 3, 5),
-                  ((0, 0), 5, 6),
-                  ((1, 1), 7, 7))
-    for pos, sides, radius in test_cases:
-        p = Polygon(pos, sides, radius)
->>>>>>> 22e668c7
         assert_equal(p.position, pos)
         assert_equal(p.sides, sides)
         assert_equal(p.radius, radius)
         assert_equal(p.hole_diameter, hole_diameter)
 
 
-
-
 def test_polygon_bounds():
     """ Test polygon bounding box calculation
     """
-<<<<<<< HEAD
     p = Polygon((2, 2), 3, 2, 0)
     xbounds, ybounds = p.bounding_box
     assert_array_almost_equal(xbounds, (0, 4))
     assert_array_almost_equal(ybounds, (0, 4))
     p = Polygon((2, 2), 3, 4, 0)
-=======
-    p = Polygon((2, 2), 3, 2)
-    xbounds, ybounds = p.bounding_box
-    assert_array_almost_equal(xbounds, (0, 4))
-    assert_array_almost_equal(ybounds, (0, 4))
-    p = Polygon((2, 2), 3, 4)
->>>>>>> 22e668c7
     xbounds, ybounds = p.bounding_box
     assert_array_almost_equal(xbounds, (-2, 6))
     assert_array_almost_equal(ybounds, (-2, 6))
 
 
 def test_polygon_conversion():
-<<<<<<< HEAD
     p = Polygon((2.54, 25.4), 3, 254.0, 0, units='metric')
-=======
-    p = Polygon((2.54, 25.4), 3, 254.0, units='metric')
->>>>>>> 22e668c7
 
     # No effect
     p.to_metric()
@@ -982,11 +917,7 @@
     assert_equal(p.position, (0.1, 1.0))
     assert_equal(p.radius, 10.0)
 
-<<<<<<< HEAD
     p = Polygon((0.1, 1.0), 3, 10.0, 0, units='inch')
-=======
-    p = Polygon((0.1, 1.0), 3, 10.0, units='inch')
->>>>>>> 22e668c7
 
     # No effect
     p.to_inch()
@@ -1273,13 +1204,9 @@
 def test_drill_ctor_validation():
     """ Test drill argument validation
     """
-<<<<<<< HEAD
     assert_raises(TypeError, Drill, 3, 5, None)
     assert_raises(TypeError, Drill, (3,4,5), 5, None)
-=======
-    assert_raises(TypeError, Drill, 3, 5)
-    assert_raises(TypeError, Drill, (3, 4, 5), 5)
->>>>>>> 22e668c7
+
 
 
 def test_drill_bounds():
@@ -1294,13 +1221,9 @@
 
 
 def test_drill_conversion():
-<<<<<<< HEAD
     d = Drill((2.54, 25.4), 254., None, units='metric')
-=======
-    d = Drill((2.54, 25.4), 254., units='metric')
->>>>>>> 22e668c7
-
-    # No effect
+
+    #No effect
     d.to_metric()
     assert_equal(d.position, (2.54, 25.4))
     assert_equal(d.diameter, 254.0)
@@ -1309,16 +1232,12 @@
     assert_equal(d.position, (0.1, 1.0))
     assert_equal(d.diameter, 10.0)
 
-    # No effect
+    #No effect
     d.to_inch()
     assert_equal(d.position, (0.1, 1.0))
     assert_equal(d.diameter, 10.0)
 
-<<<<<<< HEAD
     d = Drill((0.1, 1.0), 10., None, units='inch')
-=======
-    d = Drill((0.1, 1.0), 10., units='inch')
->>>>>>> 22e668c7
 
     # No effect
     d.to_inch()
